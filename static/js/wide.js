--- conflicted
+++ resolved
@@ -1,9 +1,9 @@
 var outputWS = new WebSocket(config.channel.output + '/output/ws');
-outputWS.onopen = function () {
+outputWS.onopen = function() {
     console.log('[output onopen] connected');
 };
 
-outputWS.onmessage = function (e) {
+outputWS.onmessage = function(e) {
     console.log('[output onmessage]' + e.data);
     var data = JSON.parse(e.data);
 
@@ -20,15 +20,10 @@
             url: '/run',
             data: JSON.stringify(request),
             dataType: "json",
-<<<<<<< HEAD
-            beforeSend: function(data) {
-                $('.bottom-window-group .output').text('');
-=======
-            beforeSend: function (data) {
-                $('#output').text('');
->>>>>>> d19698a4
-            },
-            success: function (data) {
+            beforeSend: function(data) {
+                $('.bottom-window-group .output').text('');
+            },
+            success: function(data) {
 
             }
         });
@@ -59,44 +54,35 @@
         $('.bottom-window-group .output').text($('.bottom-window-group .output').text() + data.output);
     }
 };
-outputWS.onclose = function (e) {
+outputWS.onclose = function(e) {
     console.log('[output onclose] disconnected (' + e.code + ')');
     delete outputWS;
 };
-outputWS.onerror = function (e) {
+outputWS.onerror = function(e) {
     console.log('[output onerror] ' + e);
 };
 
 var wide = {
     curNode: undefined,
     curEditor: undefined,
-<<<<<<< HEAD
     bottomWindowTab: undefined,
     _initLayout: function() {
-=======
-    _initLayout: function () {
->>>>>>> d19698a4
         var mainH = $(window).height() - $(".menu").height() - $(".footer").height() - 2;
         $(".content, .ztree").height(mainH);
 
         $(".edit-panel").height(mainH - $(".bottom-window-group").height());
     },
-<<<<<<< HEAD
     _initBottomWindowGroup: function() {
         this.bottomWindowTab = new Tabs({
-=======
-    _initBottomWindowGroup: function () {
-        new Tabs({
->>>>>>> d19698a4
             id: ".bottom-window-group"
         });
     },
-    init: function () {
+    init: function() {
         this._initLayout();
 
         this._initBottomWindowGroup();
 
-        $("body").bind("mousedown", function (event) {
+        $("body").bind("mousedown", function(event) {
             if (!(event.target.id === "dirRMenu" || $(event.target).closest("#dirRMenu").length > 0)) {
                 $("#dirRMenu").hide();
             }
@@ -113,7 +99,7 @@
         });
 
     },
-    saveFile: function () {
+    saveFile: function() {
         var request = newWideRequest();
         request.file = $(".edit-header .current span:eq(0)").attr("title");
         request.code = wide.curEditor.getValue();
@@ -123,24 +109,24 @@
             url: '/file/save',
             data: JSON.stringify(request),
             dataType: "json",
-            success: function (data) {
-            }
-        });
-    },
-    saveAllFiles: function () {
+            success: function(data) {
+            }
+        });
+    },
+    saveAllFiles: function() {
         // TODO: save all files
     },
-    closeFile: function () {
+    closeFile: function() {
         // TODO: close file
     },
-    closeAllFiles: function () {
+    closeAllFiles: function() {
         // TODO: close all files
     },
-    exit: function () {
+    exit: function() {
         // TODO: exit
     },
     // 构建 & 运行.
-    run: function () {
+    run: function() {
         var request = newWideRequest();
         request.file = $(".edit-header .current span:eq(0)").attr("title");
         request.code = wide.curEditor.getValue();
@@ -152,19 +138,14 @@
             url: '/build',
             data: JSON.stringify(request),
             dataType: "json",
-<<<<<<< HEAD
-            beforeSend: function(data) {
-                $('.bottom-window-group .output').text('');
-=======
-            beforeSend: function (data) {
-                $('#output').text('');
->>>>>>> d19698a4
-            },
-            success: function (data) {
-            }
-        });
-    },
-    goget: function () {
+            beforeSend: function(data) {
+                $('.bottom-window-group .output').text('');
+            },
+            success: function(data) {
+            }
+        });
+    },
+    goget: function() {
         var request = newWideRequest();
         request.file = $(".edit-header .current span:eq(0)").attr("title");
 
@@ -173,19 +154,14 @@
             url: '/go/get',
             data: JSON.stringify(request),
             dataType: "json",
-<<<<<<< HEAD
-            beforeSend: function(data) {
-                $('.bottom-window-group .output').text('');
-=======
-            beforeSend: function (data) {
-                $('#output').text('');
->>>>>>> d19698a4
-            },
-            success: function (data) {
-            }
-        });
-    },
-    goinstall: function () {
+            beforeSend: function(data) {
+                $('.bottom-window-group .output').text('');
+            },
+            success: function(data) {
+            }
+        });
+    },
+    goinstall: function() {
         var request = newWideRequest();
         request.file = $(".edit-header .current span:eq(0)").attr("title");
         request.code = wide.curEditor.getValue();
@@ -195,19 +171,14 @@
             url: '/go/install',
             data: JSON.stringify(request),
             dataType: "json",
-<<<<<<< HEAD
-            beforeSend: function(data) {
-                $('.bottom-window-group .output').text('');
-=======
-            beforeSend: function (data) {
-                $('#output').text('');
->>>>>>> d19698a4
-            },
-            success: function (data) {
-            }
-        });
-    },
-    fmt: function () {
+            beforeSend: function(data) {
+                $('.bottom-window-group .output').text('');
+            },
+            success: function(data) {
+            }
+        });
+    },
+    fmt: function() {
         var path = $(".edit-header .current span:eq(0)").attr("title");
         var mode = wide.curNode.mode;
 
@@ -224,7 +195,7 @@
                     url: '/go/fmt',
                     data: JSON.stringify(request),
                     dataType: "json",
-                    success: function (data) {
+                    success: function(data) {
                         if (data.succ) {
                             wide.curEditor.setValue(data.code);
                         }
@@ -238,7 +209,7 @@
                     url: '/html/fmt',
                     data: JSON.stringify(request),
                     dataType: "json",
-                    success: function (data) {
+                    success: function(data) {
                         if (data.succ) {
                             wide.curEditor.setValue(data.code);
                         }
@@ -265,7 +236,7 @@
     }
 };
 
-$(document).ready(function () {
+$(document).ready(function() {
     wide.init();
     tree.init();
     menu.init();
