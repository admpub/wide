// 构建、运行、go tool 操作.
package output

import (
	"encoding/json"
	"io"
	"math/rand"
	"net/http"
	"os"
	"os/exec"
	"runtime"
	"strconv"
	"strings"
	"time"

	"github.com/b3log/wide/conf"
	"github.com/b3log/wide/i18n"
	"github.com/b3log/wide/session"
	"github.com/b3log/wide/util"
	"github.com/golang/glog"
	"github.com/gorilla/websocket"
)

const (
	lintSeverityError = "error"   // Lint 严重级别：错误
	lintSeverityWarn  = "warning" // Lint 严重级别：警告
)

// 代码 Lint 结构.
type Lint struct {
	File     string `json:"file"`
	LineNo   int    `json:"lineNo"`
	Severity string `json:"severity"`
	Msg      string
}

// 建立输出通道.
func WSHandler(w http.ResponseWriter, r *http.Request) {
	sid := r.URL.Query()["sid"][0]

	conn, _ := websocket.Upgrade(w, r, nil, 1024, 1024)
	wsChan := util.WSChannel{Sid: sid, Conn: conn, Request: r, Time: time.Now()}

	session.OutputWS[sid] = &wsChan

	ret := map[string]interface{}{"output": "Ouput initialized", "cmd": "init-output"}
	wsChan.Conn.WriteJSON(&ret)

	glog.V(4).Infof("Open a new [Output] with session [%s], %d", sid, len(session.OutputWS))
}

// 运行一个可执行文件.
func RunHandler(w http.ResponseWriter, r *http.Request) {
	data := map[string]interface{}{"succ": true}
	defer util.RetJSON(w, r, data)

	decoder := json.NewDecoder(r.Body)

	var args map[string]interface{}

	if err := decoder.Decode(&args); err != nil {
		glog.Error(err)
		data["succ"] = false

		return
	}

	sid := args["sid"].(string)
	wSession := session.WideSessions.Get(sid)
	if nil == wSession {
		data["succ"] = false

		return
	}

	filePath := args["executable"].(string)
	curDir := filePath[:strings.LastIndex(filePath, conf.PathSeparator)]

	cmd := exec.Command(filePath)
	cmd.Dir = curDir

	stdout, err := cmd.StdoutPipe()
	if nil != err {
		glog.Error(err)
		data["succ"] = false

		return
	}

	stderr, err := cmd.StderrPipe()
	if nil != err {
		glog.Error(err)
		data["succ"] = false

		return
	}

	reader := io.MultiReader(stdout, stderr)

	if err := cmd.Start(); nil != err {
		glog.Error(err)
		data["succ"] = false

		return
	}

	// 添加到用户进程集中
	processes.add(wSession, cmd.Process)

	channelRet := map[string]interface{}{}
	channelRet["pid"] = cmd.Process.Pid

	go func(runningId int) {
		defer util.Recover()
		defer cmd.Wait()

		glog.V(3).Infof("Session [%s] is running [id=%d, file=%s]", sid, runningId, filePath)

		// 在读取程序输出前先返回一次，使前端获取到 run 状态与 pid
		if nil != session.OutputWS[sid] {
			wsChannel := session.OutputWS[sid]

			channelRet["cmd"] = "run"
			channelRet["output"] = ""
			err := wsChannel.Conn.WriteJSON(&channelRet)
			if nil != err {
				glog.Error(err)
				return
			}

			// 更新通道最近使用时间
			wsChannel.Time = time.Now()
		}

		for {
			buf := make([]byte, 1024)
			count, err := reader.Read(buf)

			if nil != err || 0 == count {
				// 从用户进程集中移除这个执行完毕（或是被主动停止）的进程
				processes.remove(wSession, cmd.Process)

				glog.V(3).Infof("Session [%s] 's running [id=%d, file=%s] has done", sid, runningId, filePath)

				if nil != session.OutputWS[sid] {
					wsChannel := session.OutputWS[sid]

					channelRet["cmd"] = "run-done"
					channelRet["output"] = "<pre>" + string(buf[:count]) + "</pre>"
					err := wsChannel.Conn.WriteJSON(&channelRet)
					if nil != err {
						glog.Error(err)
						break
					}

					// 更新通道最近使用时间
					wsChannel.Time = time.Now()
				}

				break
			} else {
				if nil != session.OutputWS[sid] {
					wsChannel := session.OutputWS[sid]

					channelRet["cmd"] = "run"
					channelRet["output"] = "<pre>" + string(buf[:count]) + "</pre>"
					err := wsChannel.Conn.WriteJSON(&channelRet)
					if nil != err {
						glog.Error(err)
						break
					}

					// 更新通道最近使用时间
					wsChannel.Time = time.Now()
				}
			}
		}
	}(rand.Int())
}

// 构建可执行文件.
func BuildHandler(w http.ResponseWriter, r *http.Request) {
	data := map[string]interface{}{"succ": true}
	defer util.RetJSON(w, r, data)

	httpSession, _ := session.HTTPSession.Get(r, "wide-session")
	username := httpSession.Values["username"].(string)

	decoder := json.NewDecoder(r.Body)

	var args map[string]interface{}

	if err := decoder.Decode(&args); err != nil {
		glog.Error(err)
		data["succ"] = false

		return
	}

	sid := args["sid"].(string)

	filePath := args["file"].(string)
	curDir := filePath[:strings.LastIndex(filePath, conf.PathSeparator)]

	fout, err := os.Create(filePath)

	if nil != err {
		glog.Error(err)
		data["succ"] = false

		return
	}

	code := args["code"].(string)

	fout.WriteString(code)

	if err := fout.Close(); nil != err {
		glog.Error(err)
		data["succ"] = false

		return
	}

	suffix := ""
	if "windows" == runtime.GOOS {
		suffix = ".exe"
	}
	executable := "main" + suffix
	argv := []string{"build", "-o", executable}

	cmd := exec.Command("go", argv...)
	cmd.Dir = curDir

	setCmdEnv(cmd, username)

	glog.V(5).Infof("go build -o %s", executable)

	executable = curDir + conf.PathSeparator + executable

	// 先把可执行文件删了
	err = os.RemoveAll(executable)
	if nil != err {
		glog.Info(err)
		data["succ"] = false

		return
	}

	stdout, err := cmd.StdoutPipe()
	if nil != err {
		glog.Error(err)
		data["succ"] = false

		return
	}

	stderr, err := cmd.StderrPipe()
	if nil != err {
		glog.Error(err)
		data["succ"] = false

		return
	}

	if !data["succ"].(bool) {
		return
	}

	channelRet := map[string]interface{}{}

	if nil != session.OutputWS[sid] {
		// 在前端 output 中显示“开始构建”

<<<<<<< HEAD
		channelRet["output"] = "<span>" + i18n.Get(r, "start-build").(string) + "</span>\n"
=======
		channelRet["output"] = "<span class='start-build'>" + i18n.Get(r, "start-build").(string) + "</span>\n"
>>>>>>> b4934c3c
		channelRet["cmd"] = "start-build"

		wsChannel := session.OutputWS[sid]

		err := wsChannel.Conn.WriteJSON(&channelRet)
		if nil != err {
			glog.Error(err)
			return
		}

		// 更新通道最近使用时间
		wsChannel.Time = time.Now()
	}

	reader := io.MultiReader(stdout, stderr)

	if err := cmd.Start(); nil != err {
		glog.Error(err)
		data["succ"] = false

		return
	}

	go func(runningId int) {
		defer util.Recover()
		defer cmd.Wait()

		glog.V(3).Infof("Session [%s] is building [id=%d, dir=%s]", sid, runningId, curDir)

		// 一次性读取
		buf := make([]byte, 1024*8)
		count, _ := reader.Read(buf)

		channelRet := map[string]interface{}{}
		channelRet["cmd"] = "build"
		channelRet["executable"] = executable

		if 0 == count { // 说明构建成功，没有错误信息输出
			// 设置下一次执行命令（前端会根据该参数发送请求）
			channelRet["nextCmd"] = args["nextCmd"]
			channelRet["output"] = "<span class='build-succ'>" + i18n.Get(r, "build-succ").(string) + "</span>\n"

			go func() { // 运行 go install，生成的库用于 gocode lib-path
				cmd := exec.Command("go", "install")
				cmd.Dir = curDir

				setCmdEnv(cmd, username)

				out, _ := cmd.CombinedOutput()
				if len(out) > 0 {
					glog.Warning(string(out))
				}
			}()
		} else { // 构建失败
			// 解析错误信息，返回给编辑器 gutter lint
			errOut := string(buf[:count])
			channelRet["output"] = "<span class='build-failed'>" + i18n.Get(r, "build-failed").(string) + "</span>\n" + errOut

			lines := strings.Split(errOut, "\n")

			if lines[0][0] == '#' {
				lines = lines[1:] // 跳过第一行
			}

			lints := []*Lint{}

			for _, line := range lines {
				if len(line) < 1 {
					continue
				}

				if line[0] == '\t' {
					// 添加到上一个 lint 中
					last := len(lints)
					msg := lints[last-1].Msg
					msg += line

					lints[last-1].Msg = msg

					continue
				}

				file := line[:strings.Index(line, ":")]
				left := line[strings.Index(line, ":")+1:]
				lineNo, _ := strconv.Atoi(left[:strings.Index(left, ":")])
				msg := left[strings.Index(left, ":")+2:]

				lint := &Lint{
					File:     file,
					LineNo:   lineNo - 1,
					Severity: lintSeverityError,
					Msg:      msg,
				}

				lints = append(lints, lint)
			}

			channelRet["lints"] = lints
		}

		if nil != session.OutputWS[sid] {
			glog.V(3).Infof("Session [%s] 's build [id=%d, dir=%s] has done", sid, runningId, curDir)

			wsChannel := session.OutputWS[sid]
			err := wsChannel.Conn.WriteJSON(&channelRet)
			if nil != err {
				glog.Error(err)
			}

			// 更新通道最近使用时间
			wsChannel.Time = time.Now()
		}

	}(rand.Int())
}

// go install.
func GoInstallHandler(w http.ResponseWriter, r *http.Request) {
	data := map[string]interface{}{"succ": true}
	defer util.RetJSON(w, r, data)

	httpSession, _ := session.HTTPSession.Get(r, "wide-session")
	username := httpSession.Values["username"].(string)

	decoder := json.NewDecoder(r.Body)

	var args map[string]interface{}

	if err := decoder.Decode(&args); err != nil {
		glog.Error(err)
		data["succ"] = false

		return
	}

	sid := args["sid"].(string)

	filePath := args["file"].(string)
	curDir := filePath[:strings.LastIndex(filePath, conf.PathSeparator)]

	fout, err := os.Create(filePath)

	if nil != err {
		glog.Error(err)
		data["succ"] = false

		return
	}

	code := args["code"].(string)

	fout.WriteString(code)

	if err := fout.Close(); nil != err {
		glog.Error(err)
		data["succ"] = false

		return
	}

	cmd := exec.Command("go", "install")
	cmd.Dir = curDir

	setCmdEnv(cmd, username)

	glog.V(5).Infof("go install %s", curDir)

	stdout, err := cmd.StdoutPipe()
	if nil != err {
		glog.Error(err)
		data["succ"] = false

		return
	}

	stderr, err := cmd.StderrPipe()
	if nil != err {
		glog.Error(err)
		data["succ"] = false

		return
	}

	if !data["succ"].(bool) {
		return
	}

	channelRet := map[string]interface{}{}

	if nil != session.OutputWS[sid] {
		// 在前端 output 中显示“开始 go install”

		channelRet["output"] = "<span class='start-install'>" + i18n.Get(r, "start-install").(string) + "</span>\n"
		channelRet["cmd"] = "start-install"

		wsChannel := session.OutputWS[sid]

		err := wsChannel.Conn.WriteJSON(&channelRet)
		if nil != err {
			glog.Error(err)
			return
		}

		// 更新通道最近使用时间
		wsChannel.Time = time.Now()
	}

	reader := io.MultiReader(stdout, stderr)

	if err := cmd.Start(); nil != err {
		glog.Error(err)
		data["succ"] = false

		return
	}

	go func(runningId int) {
		defer util.Recover()
		defer cmd.Wait()

		glog.V(3).Infof("Session [%s] is running [go install] [id=%d, dir=%s]", sid, runningId, curDir)

		// 一次性读取
		buf := make([]byte, 1024*8)
		count, _ := reader.Read(buf)

		channelRet := map[string]interface{}{}
		channelRet["cmd"] = "go install"

		if 0 != count { // 构建失败
			// 解析错误信息，返回给编辑器 gutter lint
			errOut := string(buf[:count])
			lines := strings.Split(errOut, "\n")

			if lines[0][0] == '#' {
				lines = lines[1:] // 跳过第一行
			}

			lints := []*Lint{}

			for _, line := range lines {
				if len(line) < 1 {
					continue
				}

				if line[0] == '\t' {
					// 添加到上一个 lint 中
					last := len(lints)
					msg := lints[last-1].Msg
					msg += line

					lints[last-1].Msg = msg

					continue
				}

				file := line[:strings.Index(line, ":")]
				left := line[strings.Index(line, ":")+1:]
				lineNo, _ := strconv.Atoi(left[:strings.Index(left, ":")])
				msg := left[strings.Index(left, ":")+2:]

				lint := &Lint{
					File:     file,
					LineNo:   lineNo - 1,
					Severity: lintSeverityError,
					Msg:      msg,
				}

				lints = append(lints, lint)
			}

			channelRet["lints"] = lints

			channelRet["output"] = "<span class='install-failed'>" + i18n.Get(r, "install-failed").(string) + "</span>\n" + errOut
		} else {
			channelRet["output"] = "<span class='install-succ'>" + i18n.Get(r, "install-succ").(string) + "</span>\n"
		}

		if nil != session.OutputWS[sid] {
			glog.V(3).Infof("Session [%s] 's running [go install] [id=%d, dir=%s] has done", sid, runningId, curDir)

			wsChannel := session.OutputWS[sid]
			err := wsChannel.Conn.WriteJSON(&channelRet)
			if nil != err {
				glog.Error(err)
			}

			// 更新通道最近使用时间
			wsChannel.Time = time.Now()
		}

	}(rand.Int())
}

// go get.
func GoGetHandler(w http.ResponseWriter, r *http.Request) {
	data := map[string]interface{}{"succ": true}
	defer util.RetJSON(w, r, data)

	httpSession, _ := session.HTTPSession.Get(r, "wide-session")
	username := httpSession.Values["username"].(string)

	decoder := json.NewDecoder(r.Body)

	var args map[string]interface{}

	if err := decoder.Decode(&args); err != nil {
		glog.Error(err)
		data["succ"] = false

		return
	}

	sid := args["sid"].(string)

	filePath := args["file"].(string)
	curDir := filePath[:strings.LastIndex(filePath, conf.PathSeparator)]

	cmd := exec.Command("go", "get")
	cmd.Dir = curDir

	setCmdEnv(cmd, username)

	stdout, err := cmd.StdoutPipe()
	if nil != err {
		glog.Error(err)
		data["succ"] = false

		return
	}

	stderr, err := cmd.StderrPipe()
	if nil != err {
		glog.Error(err)
		data["succ"] = false

		return
	}

	if !data["succ"].(bool) {
		return
	}

	channelRet := map[string]interface{}{}

	if nil != session.OutputWS[sid] {
		// 在前端 output 中显示“开始 go get

		channelRet["output"] = "<span class='start-get'>" + i18n.Get(r, "start-get").(string) + "</span>\n"
		channelRet["cmd"] = "start-get"

		wsChannel := session.OutputWS[sid]

		err := wsChannel.Conn.WriteJSON(&channelRet)
		if nil != err {
			glog.Error(err)
			return
		}

		// 更新通道最近使用时间
		wsChannel.Time = time.Now()
	}

	reader := io.MultiReader(stdout, stderr)

	if err := cmd.Start(); nil != err {
		glog.Error(err)
		data["succ"] = false

		return
	}

	go func(runningId int) {
		defer util.Recover()
		defer cmd.Wait()

		glog.V(3).Infof("Session [%s] is running [go get] [runningId=%d]", sid, runningId)

		channelRet := map[string]interface{}{}
		channelRet["cmd"] = "go get"

		for {
			buf := make([]byte, 1024)
			count, err := reader.Read(buf)

			channelRet["output"] = string(buf[:count])

			if nil != err {
				glog.V(3).Infof("Session [%s] 's running [go get] [runningId=%d] has done (with error)", sid, runningId)

				channelRet["output"] = "<span class='get-failed'>" + i18n.Get(r, "get-failed").(string) + "</span>\n" + string(buf[:count])

				if nil != session.OutputWS[sid] {
					wsChannel := session.OutputWS[sid]

					err := wsChannel.Conn.WriteJSON(&channelRet)
					if nil != err {
						glog.Error(err)
						break
					}

					// 更新通道最近使用时间
					wsChannel.Time = time.Now()
				}

				break
			}

			if 0 == count {
				glog.V(3).Infof("Session [%s] 's running [go get] [runningId=%d] has done", sid, runningId)

				channelRet["output"] = "<span class='get-succ'>" + i18n.Get(r, "get-succ").(string) + "</span>\n"

				if nil != session.OutputWS[sid] {
					wsChannel := session.OutputWS[sid]

					err := wsChannel.Conn.WriteJSON(&channelRet)
					if nil != err {
						glog.Error(err)
						break
					}

					// 更新通道最近使用时间
					wsChannel.Time = time.Now()
				}

				break
			}

			if nil != session.OutputWS[sid] {
				wsChannel := session.OutputWS[sid]

				err := wsChannel.Conn.WriteJSON(&channelRet)
				if nil != err {
					glog.Error(err)
					break
				}

				// 更新通道最近使用时间
				wsChannel.Time = time.Now()
			}
		}
	}(rand.Int())
}

// 结束正在运行的进程.
func StopHandler(w http.ResponseWriter, r *http.Request) {
	data := map[string]interface{}{"succ": true}
	defer util.RetJSON(w, r, data)

	var args map[string]interface{}
	if err := json.NewDecoder(r.Body).Decode(&args); err != nil {
		glog.Error(err)
		data["succ"] = false

		return
	}

	sid := args["sid"].(string)
	pid := int(args["pid"].(float64))

	wSession := session.WideSessions.Get(sid)
	if nil == wSession {
		data["succ"] = false

		return
	}

	processes.kill(wSession, pid)
}

func setCmdEnv(cmd *exec.Cmd, username string) {
	userWorkspace := conf.Wide.GetUserWorkspace(username)
	masterWorkspace := conf.Wide.GetWorkspace()

	cmd.Env = append(cmd.Env,
		"GOPATH="+userWorkspace+conf.PathListSeparator+masterWorkspace,
		"GOOS="+runtime.GOOS,
		"GOARCH="+runtime.GOARCH,
		"GOROOT="+runtime.GOROOT(),
		"PATH="+os.Getenv("PATH"))
}<|MERGE_RESOLUTION|>--- conflicted
+++ resolved
@@ -272,11 +272,7 @@
 	if nil != session.OutputWS[sid] {
 		// 在前端 output 中显示“开始构建”
 
-<<<<<<< HEAD
-		channelRet["output"] = "<span>" + i18n.Get(r, "start-build").(string) + "</span>\n"
-=======
 		channelRet["output"] = "<span class='start-build'>" + i18n.Get(r, "start-build").(string) + "</span>\n"
->>>>>>> b4934c3c
 		channelRet["cmd"] = "start-build"
 
 		wsChannel := session.OutputWS[sid]
