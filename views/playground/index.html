<!DOCTYPE html>
<html>
    <head>
        <meta charset="UTF-8">
        <title>{{.i18n.wide}} - {{.i18n.wide_title}}</title>

        <meta name="keywords" content="Wide, Golang, IDE, Team, Cloud, B3log, Playground"/>
        <meta name="description" content="A Web-based IDE for Teams using Golang, do your development anytime, anywhere."/>
        <meta name="author" content="B3log">

        <link rel="stylesheet" href="{{.conf.StaticServer}}/static/js/lib/codemirror-{{.codeMirrorVer}}/codemirror.css?{{.conf.StaticResourceVersion}}">       
        <link rel="stylesheet" href="{{$.conf.StaticServer}}/static/js/overwrite/codemirror/theme/wide.css?{{.conf.StaticResourceVersion}}">
        <link rel="stylesheet" href="{{.conf.StaticServer}}/static/js/lib/codemirror-{{.codeMirrorVer}}/addon/hint/show-hint.css">

        <link rel="stylesheet" href="{{.conf.StaticServer}}/static/css/dialog.css?{{.conf.StaticResourceVersion}}">
        <link rel="stylesheet" href="{{.conf.StaticServer}}/static/css/base.css?{{.conf.StaticResourceVersion}}">
        <link rel="stylesheet" href="{{.conf.StaticServer}}/static/css/wide.css?{{.conf.StaticResourceVersion}}">
        <link rel="stylesheet" href="{{.conf.StaticServer}}/static/css/about.css?{{.conf.StaticResourceVersion}}">
        <link rel="stylesheet" href="{{.conf.StaticServer}}/static/css/themes/default.css?{{.conf.StaticResourceVersion}}">
        <link rel="stylesheet" href="{{.conf.StaticServer}}/static/css/sign.css?{{.conf.StaticResourceVersion}}">
        <link rel="stylesheet" href="{{.conf.StaticServer}}/static/css/side.css?{{.conf.StaticResourceVersion}}">
        <link rel="stylesheet" href="{{.conf.StaticServer}}/static/css/playground{{if .embed}}-embed{{end}}.css?{{.conf.StaticResourceVersion}}">

        <link rel="icon" type="image/x-icon" href="/favicon.ico" />
    </head>
    <body>
        <div class="header menu fn-clear">
            <ul class="fn-left">
                <li>
                    <a href="/" target="_blank">
                        <img title="Wide, a Web-based IDE for Teams using Golang." src="{{.conf.StaticServer}}/static/images/wide-logo.png" 
                             class="logo"/></a>
                </li>
                <li>
                    <button class="btn" id="run" onclick="playground.run();">{{.i18n.run}}</button>
                </li>
                <li>
                    <button class="btn btn-red" id="Format" onclick="playground.format();">{{.i18n.format}}</button>
                </li>
                <li>
                    <button class="btn btn-red" id="stop" onclick="playground.stop();">{{.i18n.stop}}</button>
                </li>
                <li>
                    <button class="btn-white btn" id="disqus" onclick="playground.disqus();">Disqus</button>
                </li>
                <li>
                    <button class="btn-white btn" id="share" onclick="playground.share();">{{.i18n.share}}</button>
                </li>
            </ul>
            <div class="fn-right">
                <span class="font-ico ico-about" onclick='$("#dialogAbout").dialog("open");'></span> &nbsp;
                <span class="font-ico ico-share"></span> &nbsp;
                <span onclick="window.open('https://github.com/b3log/wide')"
                      class="font-ico ico-github"></span>&nbsp;
                <div class="share-panel frame" style="display: none;">
                    <span title="Email" class="font-ico ico-email"></span>
                    <span title="Twitter" class="font-ico ico-twitter"></span>
                    <span title="Facebook" class="font-ico ico-facebook"></span>
                    <span title="G+" class="font-ico ico-googleplus"></span>
                    <span title="微博" class="font-ico ico-weibo"></span>
                    <span title="腾讯微博" class="font-ico ico-tencent"></span>
                </div>
            </div>
        </div>
        <div class="fn-clear">
            <div id="editorDiv" class="fn-none">
                <textarea rows="20" id='editor'>{{.code}}</textarea>
            </div>
            <textarea id="output" rows="20" readonly="readonly" ></textarea>
        </div>
        {{if .disqus}}
        <div id="disqus_thread"></div>
        <script type="text/javascript">
                    var disqus_shortname = 'wide-playground';
                    var disqus_identifier = {{.fileName}};
<<<<<<< HEAD
                    var disqus_url = window.location.protocol + "//" + {{.conf.Server}} + {{.conf.Context}} + "/playground/" + {{.fileName}}
            (function() {
            var dsq = document.createElement('script'); dsq.type = 'text/javascript'; dsq.async = true;
                    dsq.src = '//' + disqus_shortname + '.disqus.com/embed.js';
                    (document.getElementsByTagName('head')[0] || document.getElementsByTagName('body')[0]).appendChild(dsq);
            })();</script>
=======
                    var disqus_url = window.location.protocol + "//" + {{.conf.Server}} + {{.conf.Context}} + "/playground/" + {{.fileName}};
                    (function() {
                    var dsq = document.createElement('script'); dsq.type = 'text/javascript'; dsq.async = true;
                            dsq.src = '//' + disqus_shortname + '.disqus.com/embed.js';
                            (document.getElementsByTagName('head')[0] || document.getElementsByTagName('body')[0]).appendChild(dsq);
                    })();        </script>
>>>>>>> fda56c4f
        <noscript>Please enable JavaScript to view the <a href="https://disqus.com/?ref_noscript">comments powered by Disqus.</a></noscript>
        {{end}}
        <div class="footer">
            <div class="wrapper">
                Ver {{.ver}}, &copy; {{.year}} <a rel="copyright" href="http://b3log.org" target="_blank">B3LOG.ORG</a>
            </div>
        </div>

        <div id="dialogAbout" class="fn-none"></div>
        <div id="dialogShare" class="fn-none"></div>
        <script>
                    var config = {
                    "context": "{{.conf.Context}}",
                            "server": "{{.conf.Server}}",
                            "staticServer": "{{.conf.StaticServer}}",
                            "channel": "{{.conf.Channel}}",
                            "wideSessionId": "{{.session.ID}}",
                            "label": {{.i18n}},
                            "embed": {{.embed}},
                            "disqus": {{.disqus}}
                    };
                    function newWideRequest() {
                    var ret = {
                    sid: config.wideSessionId
                    };
                            return ret;
                    }

        </script>

        <script type="text/javascript" src="{{.conf.StaticServer}}/static/js/lib/jquery-2.1.1.min.js"></script>
        <script type="text/javascript" src="{{.conf.StaticServer}}/static/js/lib/reconnecting-websocket.js"></script>

        <script type="text/javascript" src="{{.conf.StaticServer}}/static/js/lib/codemirror-{{.codeMirrorVer}}/codemirror.min.js"></script>
        <script type="text/javascript" src="{{.conf.StaticServer}}/static/js/lib/codemirror-{{.codeMirrorVer}}/addon/selection/active-line.js"></script>
        <script type="text/javascript" src="{{.conf.StaticServer}}/static/js/overwrite/codemirror/addon/hint/show-hint.js"></script>
        <script type="text/javascript" src="{{.conf.StaticServer}}/static/js/lib/codemirror-{{.codeMirrorVer}}/addon/hint/anyword-hint.js"></script>
        <script type="text/javascript" src="{{.conf.StaticServer}}/static/js/lib/codemirror-{{.codeMirrorVer}}/addon/display/rulers.js"></script>
        <script type="text/javascript" src="{{.conf.StaticServer}}/static/js/lib/codemirror-{{.codeMirrorVer}}/addon/edit/closebrackets.js"></script>
        <script type="text/javascript" src="{{.conf.StaticServer}}/static/js/lib/codemirror-{{.codeMirrorVer}}/addon/edit/matchbrackets.js"></script>
        <script type="text/javascript" src="{{.conf.StaticServer}}/static/js/lib/codemirror-{{.codeMirrorVer}}/addon/edit/closetag.js"></script>
        <script type="text/javascript" src="{{.conf.StaticServer}}/static/js/lib/codemirror-{{.codeMirrorVer}}/addon/search/searchcursor.js"></script>
        <script type="text/javascript" src="{{.conf.StaticServer}}/static/js/lib/codemirror-{{.codeMirrorVer}}/addon/search/search.js"></script>
        <script type="text/javascript" src="{{.conf.StaticServer}}/static/js/lib/codemirror-{{.codeMirrorVer}}/addon/dialog/dialog.js"></script>
        <script type="text/javascript" src="{{.conf.StaticServer}}/static/js/lib/codemirror-{{.codeMirrorVer}}/addon/search/match-highlighter.js"></script>
        <script type="text/javascript" src="{{.conf.StaticServer}}/static/js/lib/codemirror-{{.codeMirrorVer}}/addon/fold/foldcode.js"></script>
        <script type="text/javascript" src="{{.conf.StaticServer}}/static/js/lib/codemirror-{{.codeMirrorVer}}/addon/fold/foldgutter.js"></script>
        <script type="text/javascript" src="{{.conf.StaticServer}}/static/js/lib/codemirror-{{.codeMirrorVer}}/addon/fold/brace-fold.js"></script>
        <script type="text/javascript" src="{{.conf.StaticServer}}/static/js/lib/codemirror-{{.codeMirrorVer}}/addon/fold/comment-fold.js"></script>
        <script type="text/javascript" src="{{.conf.StaticServer}}/static/js/lib/codemirror-{{.codeMirrorVer}}/addon/mode/loadmode.js"></script>
        <script type="text/javascript" src="{{.conf.StaticServer}}/static/js/lib/codemirror-{{.codeMirrorVer}}/addon/comment/comment.js"></script>
        <script type="text/javascript" src="{{.conf.StaticServer}}/static/js/lib/codemirror-{{.codeMirrorVer}}/mode/meta.js"></script>
        <script type="text/javascript" src="{{.conf.StaticServer}}/static/js/lib/codemirror-{{.codeMirrorVer}}/mode/go/go.js"></script>

        <script type="text/javascript" src="{{.conf.StaticServer}}/static/js/dialog.js?{{.conf.StaticResourceVersion}}"></script>
        <script type="text/javascript" src="{{.conf.StaticServer}}/static/js/menu.js?{{.conf.StaticResourceVersion}}"></script>
        <script type="text/javascript" src="{{.conf.StaticServer}}/static/js/playground.js?{{.conf.StaticResourceVersion}}"></script>
    </body>
</html><|MERGE_RESOLUTION|>--- conflicted
+++ resolved
@@ -73,21 +73,12 @@
         <script type="text/javascript">
                     var disqus_shortname = 'wide-playground';
                     var disqus_identifier = {{.fileName}};
-<<<<<<< HEAD
-                    var disqus_url = window.location.protocol + "//" + {{.conf.Server}} + {{.conf.Context}} + "/playground/" + {{.fileName}}
-            (function() {
-            var dsq = document.createElement('script'); dsq.type = 'text/javascript'; dsq.async = true;
-                    dsq.src = '//' + disqus_shortname + '.disqus.com/embed.js';
-                    (document.getElementsByTagName('head')[0] || document.getElementsByTagName('body')[0]).appendChild(dsq);
-            })();</script>
-=======
                     var disqus_url = window.location.protocol + "//" + {{.conf.Server}} + {{.conf.Context}} + "/playground/" + {{.fileName}};
                     (function() {
                     var dsq = document.createElement('script'); dsq.type = 'text/javascript'; dsq.async = true;
                             dsq.src = '//' + disqus_shortname + '.disqus.com/embed.js';
                             (document.getElementsByTagName('head')[0] || document.getElementsByTagName('body')[0]).appendChild(dsq);
                     })();        </script>
->>>>>>> fda56c4f
         <noscript>Please enable JavaScript to view the <a href="https://disqus.com/?ref_noscript">comments powered by Disqus.</a></noscript>
         {{end}}
         <div class="footer">
